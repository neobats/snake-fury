
{-# LANGUAGE OverloadedStrings #-}
{-# LANGUAGE BangPatterns #-}
{-# LANGUAGE FlexibleContexts #-}
{-# LANGUAGE GeneralizedNewtypeDeriving #-}
{-# LANGUAGE DerivingVia #-}
{-# OPTIONS_GHC -Wno-unrecognised-pragmas #-}
{-# HLINT ignore "Use <$>" #-}


{-|
This module defines the board and the score. It includes not only the rendering of it but also the update logic of each.
-}
module RenderState where

import Data.Array ( (//), listArray, Array, elems )
import Control.Monad ( foldM_ )
import Data.Foldable ( foldl', traverse_ )
import Debug.Trace(trace)
import qualified Data.ByteString.Builder as B
import Data.ByteString.Builder (Builder)
import Control.Monad.Reader (ReaderT (runReaderT), asks, ask, MonadReader)
import Control.Monad.State.Strict (State, put, get, runState, evalState, MonadState, StateT (runStateT), gets, modify)
import System.IO (stdout)
import Control.Monad.IO.Class (MonadIO (liftIO))

type Point = (Int, Int)
data CellType = Empty | Snake | SnakeHead | Apple deriving (Show, Eq)

data BoardInfo = BoardInfo {height :: Int, width :: Int} deriving (Show, Eq)
type Board = Array Point CellType
type DeltaBoard = [(Point, CellType)]

data RenderMessage = RenderBoard DeltaBoard | GameOver | Score deriving (Show, Eq)
data RenderState   = RenderState {board :: Board, gameOver :: Bool, score :: Int}

<<<<<<< HEAD
class HasRenderState state where
  getRenderState :: state -> RenderState
  setRenderState :: state -> RenderState -> state
=======
newtype RenderStep m a = RenderStep {runRenderStep :: ReaderT BoardInfo (StateT RenderState m) a}
  deriving newtype (Functor, Applicative, Monad, MonadState RenderState, MonadReader BoardInfo) 
>>>>>>> 5920c7fa

-- | Creates the empty grip from its info
emptyGrid :: BoardInfo -> Board
emptyGrid (BoardInfo h w) = listArray boardBounds emptyCells
    where boardBounds =  ((1, 1), (h, w))
          emptyCells  = replicate (h*w) Empty

-- | Given BoardInfo, init point of snake and init point of apple, builds a board
buildInitialBoard
  :: BoardInfo -- ^ Board size
  -> Point     -- ^ initial point of the snake
  -> Point     -- ^ initial Point of the apple
  -> RenderState
buildInitialBoard bInfo initSnake initApple =
  RenderState b False 0
 where b = emptyGrid bInfo // [(initSnake, SnakeHead), (initApple, Apple)]

-- | Given tye current render state, and a message -> update the render state
updateRenderState :: (MonadReader BoardInfo m, MonadState state m, HasRenderState state)  => RenderMessage -> m ()
updateRenderState message = do
  (RenderState b gOver s) <- gets getRenderState
  case message of
    RenderBoard delta -> modify (`setRenderState` RenderState (b // delta) gOver s)
    GameOver          -> modify (`setRenderState` RenderState b  True s )
    Score             -> modify (`setRenderState` RenderState b  gOver (s + 1) )


updateMessages :: (MonadReader BoardInfo m, MonadState state m, HasRenderState state) =>  [RenderMessage] -> m ()
updateMessages = traverse_ updateRenderState

-- | Pretry printer Score
ppScore :: Int -> Builder
ppScore n =
  "----------\n" <>
  "Score: " <> B.intDec n  <> "\n" <>
  "----------\n"

-- | Provisional Pretty printer
ppCell :: CellType -> Builder
ppCell Empty     = "- "
ppCell Snake     = "0 "
ppCell SnakeHead = "$ "
ppCell Apple     = "X "

-- | purely builds the board given necessary info
buildBoard :: BoardInfo -> RenderState -> Builder
buildBoard binf@(BoardInfo h w) (RenderState b gOver s) =
  if gOver
    then ppScore s <> fst (boardToString $ emptyGrid binf)
    else ppScore s <> fst (boardToString b)
  where
    boardToString =  foldl' fprint (mempty, 0)
    fprint (!s, !i) cell =
      if ((i + 1) `mod` w) == 0
        then (s <> ppCell cell <> B.charUtf8 '\n', i + 1 )
        else (s <> ppCell cell , i + 1)

-- | runs one step in the render state: Process the messages and build the board with the resulting state
renderStep :: (MonadReader BoardInfo m, MonadState state m, HasRenderState state) => [RenderMessage] -> m Builder
renderStep msgs = do 
  updateMessages msgs
  binf <- ask
  rstate <- gets getRenderState
  pure $ buildBoard binf rstate

<<<<<<< HEAD
render :: (MonadReader BoardInfo m, MonadState state m, HasRenderState state, MonadIO m) => [RenderMessage] -> m ()
render msgs = do
  builder <- renderStep msgs
  liftIO $ putStr "\ESC[2J" --This cleans the console screen
  liftIO $ B.hPutBuilder stdout builder
=======
render :: Monad m => [RenderMessage] -> BoardInfo -> RenderState -> m (Builder, RenderState)
render msgs = runStateT . runReaderT (runRenderStep . renderStep $ msgs)
>>>>>>> 5920c7fa
<|MERGE_RESOLUTION|>--- conflicted
+++ resolved
@@ -34,14 +34,10 @@
 data RenderMessage = RenderBoard DeltaBoard | GameOver | Score deriving (Show, Eq)
 data RenderState   = RenderState {board :: Board, gameOver :: Bool, score :: Int}
 
-<<<<<<< HEAD
 class HasRenderState state where
   getRenderState :: state -> RenderState
   setRenderState :: state -> RenderState -> state
-=======
-newtype RenderStep m a = RenderStep {runRenderStep :: ReaderT BoardInfo (StateT RenderState m) a}
-  deriving newtype (Functor, Applicative, Monad, MonadState RenderState, MonadReader BoardInfo) 
->>>>>>> 5920c7fa
+
 
 -- | Creates the empty grip from its info
 emptyGrid :: BoardInfo -> Board
@@ -107,13 +103,8 @@
   rstate <- gets getRenderState
   pure $ buildBoard binf rstate
 
-<<<<<<< HEAD
 render :: (MonadReader BoardInfo m, MonadState state m, HasRenderState state, MonadIO m) => [RenderMessage] -> m ()
 render msgs = do
   builder <- renderStep msgs
   liftIO $ putStr "\ESC[2J" --This cleans the console screen
-  liftIO $ B.hPutBuilder stdout builder
-=======
-render :: Monad m => [RenderMessage] -> BoardInfo -> RenderState -> m (Builder, RenderState)
-render msgs = runStateT . runReaderT (runRenderStep . renderStep $ msgs)
->>>>>>> 5920c7fa
+  liftIO $ B.hPutBuilder stdout builder