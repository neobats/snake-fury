{-|
This module defines the logic of the game and the communication with the `Board.RenderState`
-}
module GameState where 

import RenderState (BoardInfo (..), Point, DeltaBoard)
import qualified RenderState as Board
import Data.Sequence ( Seq(..))
import qualified Data.Sequence as S
import System.Random ( uniformR, RandomGen(split), StdGen, Random (randomR) )
import Data.Maybe (isJust)

data Movement = North | South | East | West deriving (Show, Eq)
data SnakeSeq = SnakeSeq {snakeHead :: Point, snakeBody :: Seq Point} deriving (Show, Eq)
data GameState = GameState
  { snakeSeq :: SnakeSeq
  , applePosition :: Point
  , movement :: Movement
  --, boardInfo :: BoardInfo
  , randomGen :: StdGen
  }
  deriving (Show, Eq)

-- | calculate the oposite movement. This is done because if snake is moving up
-- We can not change direction to south.
opositeMovement :: Movement -> Movement
opositeMovement North = South
opositeMovement South = North
opositeMovement East = West
opositeMovement West = East

-- | Purely creates a random point within the board limits
makeRandomPoint :: BoardInfo -> StdGen -> (Point, StdGen)
makeRandomPoint (BoardInfo n i) sg = (newPoint , g1')
  where (g1, g2)  = split sg
        (n', g1') = uniformR (1, n) g1
        (i', _) = uniformR (1, i) g2
        newPoint  = (n', i')

-- | Check if a point is in the snake
inSnake :: Point -> SnakeSeq  -> Bool
inSnake x0 (SnakeSeq x1 seq) = x0 == x1 || isJust (x0 `S.elemIndexL` seq)

-- | Calculates de new head of the snake
nextHead :: BoardInfo -> GameState -> Point
nextHead (BoardInfo h w) (GameState (SnakeSeq (x, y) _) _ mov _) =
  case mov of
    North -> if x - 1 <= 0 then (h, y) else (x - 1, y)
    South -> if x + 1  > h then (1, y) else (x + 1, y)
    East  -> if y + 1  > w then (x, 1) else (x, y + 1)
    West  -> if y - 1 <= 0 then (x, w) else (x, y - 1)

-- | Calculates a new random apple, avoiding creating the apple in the same place, or in the snake body
newApple :: BoardInfo -> GameState -> (Point, StdGen)
newApple bi app@(GameState ss x0 move sg) =
    if x0' == x0 || x0' `inSnake` ss
      then newApple bi app{randomGen = sg'}
      else (x0', sg')
  where (x0', sg') = makeRandomPoint bi sg


-- | Moves the snake based on the current direction.
<<<<<<< HEAD
move :: BoardInfo -> GameState -> (GameState, [Board.RenderMessage])
move bi s@(GameState (SnakeSeq oldHead sb) applePos _ g) =
  if isColision
    then (s, [Board.GameOver])
=======
move :: BoardInfo -> GameState -> (Board.RenderMessage , GameState)
move bi s@(GameState (SnakeSeq oldHead sb) applePos _ g) =
  if isColision
    then (Board.GameOver, s)
>>>>>>> 03d335eb
    else 
      case isEatingApple of
        True ->
          case sb of
            S.Empty ->
              let newSnake = SnakeSeq newHead (S.singleton oldHead)
                  newState = s {snakeSeq = newSnake, applePosition = newApplePos, randomGen = g'}
                  delta = [(newHead, Board.SnakeHead), (oldHead, Board.Snake), (newApplePos, Board.Apple)]
<<<<<<< HEAD
              in (newState,  [Board.RenderBoard delta, Board.Score])
=======
              in (Board.RenderBoard delta, newState)
>>>>>>> 03d335eb
            xs ->
              let newSnake = SnakeSeq newHead (oldHead :<| xs)
                  newState = s {snakeSeq = newSnake, applePosition = newApplePos, randomGen = g'}
                  delta = [(newHead, Board.SnakeHead), (oldHead, Board.Snake), (newApplePos, Board.Apple)]
<<<<<<< HEAD
              in (newState, [Board.RenderBoard delta, Board.Score])
=======
              in (Board.RenderBoard delta, newState)
>>>>>>> 03d335eb
        False ->
          case sb of
            S.Empty ->
              let newSnake = SnakeSeq newHead S.empty
                  newState = s {snakeSeq = newSnake}
                  delta = [(newHead, Board.SnakeHead), (oldHead, Board.Empty)]
<<<<<<< HEAD
              in (newState, [Board.RenderBoard delta])
=======
              in (Board.RenderBoard delta, newState)
>>>>>>> 03d335eb
            x :<| S.Empty  ->
              let newSnake = SnakeSeq newHead (S.singleton oldHead)
                  newState = s {snakeSeq = newSnake}
                  delta = [(newHead, Board.SnakeHead), (oldHead, Board.Snake), (x, Board.Empty)]
<<<<<<< HEAD
              in (newState, [Board.RenderBoard delta])
=======
              in (Board.RenderBoard delta, newState)
>>>>>>> 03d335eb
            x :<| (xs :|> t)  ->
              let newSnake = SnakeSeq newHead (oldHead :<| x :<| xs)
                  newState = s {snakeSeq = newSnake}
                  delta = [(newHead, Board.SnakeHead), (oldHead, Board.Snake), (t, Board.Empty)]
<<<<<<< HEAD
              in (newState, [Board.RenderBoard delta])
=======
              in (Board.RenderBoard delta, newState)
>>>>>>> 03d335eb

  where newHead           = nextHead bi s
        isColision        = newHead `elem` sb
        isEatingApple     = newHead == applePos
        (newApplePos, g') = newApple bi s<|MERGE_RESOLUTION|>--- conflicted
+++ resolved
@@ -60,17 +60,10 @@
 
 
 -- | Moves the snake based on the current direction.
-<<<<<<< HEAD
-move :: BoardInfo -> GameState -> (GameState, [Board.RenderMessage])
+move :: BoardInfo -> GameState -> ([Board.RenderMessage], GameState)
 move bi s@(GameState (SnakeSeq oldHead sb) applePos _ g) =
   if isColision
-    then (s, [Board.GameOver])
-=======
-move :: BoardInfo -> GameState -> (Board.RenderMessage , GameState)
-move bi s@(GameState (SnakeSeq oldHead sb) applePos _ g) =
-  if isColision
-    then (Board.GameOver, s)
->>>>>>> 03d335eb
+    then ([Board.GameOver], s)
     else 
       case isEatingApple of
         True ->
@@ -79,49 +72,29 @@
               let newSnake = SnakeSeq newHead (S.singleton oldHead)
                   newState = s {snakeSeq = newSnake, applePosition = newApplePos, randomGen = g'}
                   delta = [(newHead, Board.SnakeHead), (oldHead, Board.Snake), (newApplePos, Board.Apple)]
-<<<<<<< HEAD
-              in (newState,  [Board.RenderBoard delta, Board.Score])
-=======
-              in (Board.RenderBoard delta, newState)
->>>>>>> 03d335eb
+              in ([Board.RenderBoard delta, Board.Score], newState)
             xs ->
               let newSnake = SnakeSeq newHead (oldHead :<| xs)
                   newState = s {snakeSeq = newSnake, applePosition = newApplePos, randomGen = g'}
                   delta = [(newHead, Board.SnakeHead), (oldHead, Board.Snake), (newApplePos, Board.Apple)]
-<<<<<<< HEAD
-              in (newState, [Board.RenderBoard delta, Board.Score])
-=======
-              in (Board.RenderBoard delta, newState)
->>>>>>> 03d335eb
+              in ([Board.RenderBoard delta, Board.Score], newState)
         False ->
           case sb of
             S.Empty ->
               let newSnake = SnakeSeq newHead S.empty
                   newState = s {snakeSeq = newSnake}
                   delta = [(newHead, Board.SnakeHead), (oldHead, Board.Empty)]
-<<<<<<< HEAD
-              in (newState, [Board.RenderBoard delta])
-=======
-              in (Board.RenderBoard delta, newState)
->>>>>>> 03d335eb
+              in ([Board.RenderBoard delta], newState)
             x :<| S.Empty  ->
               let newSnake = SnakeSeq newHead (S.singleton oldHead)
                   newState = s {snakeSeq = newSnake}
                   delta = [(newHead, Board.SnakeHead), (oldHead, Board.Snake), (x, Board.Empty)]
-<<<<<<< HEAD
-              in (newState, [Board.RenderBoard delta])
-=======
-              in (Board.RenderBoard delta, newState)
->>>>>>> 03d335eb
+              in ([Board.RenderBoard delta], newState)
             x :<| (xs :|> t)  ->
               let newSnake = SnakeSeq newHead (oldHead :<| x :<| xs)
                   newState = s {snakeSeq = newSnake}
                   delta = [(newHead, Board.SnakeHead), (oldHead, Board.Snake), (t, Board.Empty)]
-<<<<<<< HEAD
-              in (newState, [Board.RenderBoard delta])
-=======
-              in (Board.RenderBoard delta, newState)
->>>>>>> 03d335eb
+              in ([Board.RenderBoard delta], newState)
 
   where newHead           = nextHead bi s
         isColision        = newHead `elem` sb
