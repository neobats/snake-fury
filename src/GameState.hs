--- conflicted
+++ resolved
@@ -1,11 +1,8 @@
 {-# LANGUAGE MultiWayIf #-}
 {-# LANGUAGE FlexibleContexts #-}
-<<<<<<< HEAD
-{-# LANGUAGE MultiParamTypeClasses #-}
-=======
 {-# LANGUAGE DerivingVia #-}
 {-# LANGUAGE InstanceSigs ,MultiParamTypeClasses #-}
->>>>>>> dd146a59
+{-# LANGUAGE MultiParamTypeClasses #-}
 {-|
 This module defines the logic of the game and the communication with the `Board.RenderState`
 -}
@@ -38,11 +35,6 @@
   }
   deriving (Show, Eq)
 
-<<<<<<< HEAD
-class HasGameState state where
-  getGameState :: state -> GameState
-  setGameState :: state -> GameState -> state
-=======
 newtype GameStep m a = GameStep {runGameStep :: ReaderT BoardInfo (StateT GameState m) a}
 
 instance Functor m => Functor (GameStep m) where
@@ -73,7 +65,10 @@
 instance Monad m => MonadState GameState (GameStep m) where 
   state :: Monad m => (GameState -> (a, GameState)) -> GameStep m a
   state f = GameStep $ state f
->>>>>>> dd146a59
+
+class HasGameState state where
+  getGameState :: state -> GameState
+  setGameState :: state -> GameState -> state
 
 
 -- | calculate the oposite movement. This is done because if snake is moving up
