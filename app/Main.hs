{-# LANGUAGE NumericUnderscores #-}

module Main where

import Control.Concurrent (
  forkIO,
  threadDelay,
 )
import EventQueue (
  Event (Tick, UserEvent),
  EventQueue,
  readEvent,
  writeUserInput, setSpeed
 )
import GameState (GameState (movement), move, opositeMovement)
import Initialization (gameInitialization)
<<<<<<< HEAD
import RenderState (BoardInfo, RenderState (score), render, updateMessages)
import System.Environment (getArgs)
import System.IO (BufferMode (NoBuffering), hSetBinaryMode, hSetBuffering, hSetEcho, stdin, stdout)
import qualified Data.ByteString.Builder as B
=======
import RenderState (BoardInfo, RenderState (gameOver), render, updateRenderState)
import System.Environment (getArgs)
import System.IO (BufferMode (NoBuffering), hSetBinaryMode, hSetBuffering, hSetEcho, stdin, stdout)
import Control.Monad (unless)
>>>>>>> c0c40431

-- The game loop is easy:
--   - wait some time
--   - read an Event from the queue
--   - Update the GameState
--   - Update the RenderState based on message delivered by GameState update
--   - Render into the console
gameloop :: BoardInfo -> GameState -> RenderState -> EventQueue -> IO ()
gameloop binf gstate rstate queue = do
  new_speed <- setSpeed (score rstate) queue
  threadDelay new_speed
  event <- readEvent queue
  let (delta, gstate') =
        case event of
          Tick -> move binf gstate
          UserEvent m ->
            if movement gstate == opositeMovement m
              then move binf gstate
              else move binf $ gstate{movement = m}
<<<<<<< HEAD
  let rstate' = updateMessages rstate delta
  putStr "\ESC[2J" --This cleans the console screen
  B.hPutBuilder stdout $ render binf rstate'
  gameloop binf gstate' rstate' queue
=======
  let rstate' = updateRenderState rstate delta
      isGameOver = gameOver rstate'
  putStr "\ESC[2J" --This cleans the console screen
  putStr $ render binf rstate'
  unless isGameOver $ gameloop binf gstate' rstate' queue
>>>>>>> c0c40431

-- | main.
main :: IO ()
main = do
  -- enable reading key strokes
  hSetBuffering stdin NoBuffering
  hSetEcho stdin False

  hSetBuffering stdout NoBuffering
  hSetBinaryMode stdout True

  -- Game Initializacion
  [h, w, fps] <- fmap read <$> getArgs
  let timeSpeed = 1_000_000 `div` fps -- One second is 1_000_000 microseconds, which is the unit used by GHC internally.
  (binf, gameState, renderState, eventQueue) <- gameInitialization h w timeSpeed

  -- Game Loop. We run two different threads, one for the gameloop (main) and one for user inputs.
  _ <- forkIO $ writeUserInput eventQueue
  let initialState = gameState
  gameloop binf initialState renderState eventQueue<|MERGE_RESOLUTION|>--- conflicted
+++ resolved
@@ -14,17 +14,11 @@
  )
 import GameState (GameState (movement), move, opositeMovement)
 import Initialization (gameInitialization)
-<<<<<<< HEAD
-import RenderState (BoardInfo, RenderState (score), render, updateMessages)
+import RenderState (BoardInfo, RenderState (score, gameOver), render, updateMessages)
 import System.Environment (getArgs)
 import System.IO (BufferMode (NoBuffering), hSetBinaryMode, hSetBuffering, hSetEcho, stdin, stdout)
 import qualified Data.ByteString.Builder as B
-=======
-import RenderState (BoardInfo, RenderState (gameOver), render, updateRenderState)
-import System.Environment (getArgs)
-import System.IO (BufferMode (NoBuffering), hSetBinaryMode, hSetBuffering, hSetEcho, stdin, stdout)
 import Control.Monad (unless)
->>>>>>> c0c40431
 
 -- The game loop is easy:
 --   - wait some time
@@ -44,18 +38,11 @@
             if movement gstate == opositeMovement m
               then move binf gstate
               else move binf $ gstate{movement = m}
-<<<<<<< HEAD
   let rstate' = updateMessages rstate delta
+      isGameOver = gameOver rstate'
   putStr "\ESC[2J" --This cleans the console screen
   B.hPutBuilder stdout $ render binf rstate'
-  gameloop binf gstate' rstate' queue
-=======
-  let rstate' = updateRenderState rstate delta
-      isGameOver = gameOver rstate'
-  putStr "\ESC[2J" --This cleans the console screen
-  putStr $ render binf rstate'
   unless isGameOver $ gameloop binf gstate' rstate' queue
->>>>>>> c0c40431
 
 -- | main.
 main :: IO ()
